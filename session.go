--- conflicted
+++ resolved
@@ -222,11 +222,8 @@
 		}
 	}
 
-<<<<<<< HEAD
-=======
-
-
->>>>>>> 579efc4c
+
+
 	pkt, err = s.recv(rr)
 	if err != nil {
 		return s, err
@@ -245,13 +242,8 @@
 	if NtStatus(PacketCodec(pkt).Status()) != STATUS_SUCCESS {
 		return s, &InvalidResponseError{"broken session setup response format"}
 	}
-<<<<<<< HEAD
-	s.enableSession()
-
-=======
 	// now, allow access from receiver
 	s.enableSession()
->>>>>>> 579efc4c
 	return s, nil
 }
 
