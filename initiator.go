--- conflicted
+++ resolved
@@ -73,10 +73,9 @@
 	return i.ntlm.Session().SessionKey()
 }
 
-<<<<<<< HEAD
 func (i *NTLMInitiator) infoMap() *ntlm.InfoMap {
 	return i.ntlm.Session().InfoMap()
-=======
+	
 func (i *NTLMInitiator) TargetInfo() NTLMTargetInfo {
 	targetInfoMap := i.ntlm.Session().NTLMTargetInfoMap()
 
@@ -86,5 +85,4 @@
 		DnsServerName: targetInfoMap["DnsServerName"],
 		DnsDomainName: targetInfoMap["DnsDomainName"],
 	}
->>>>>>> 8d1523a6
 }